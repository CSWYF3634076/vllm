--- conflicted
+++ resolved
@@ -271,11 +271,8 @@
     "facebook/chameleon-7b",
     "CohereLabs/command-a-vision-07-2025",
     "deepseek-ai/deepseek-vl2-tiny",
-<<<<<<< HEAD
+    "naver-clova-ix/donut-base-finetuned-docvqa",
     "baidu/ERNIE-4.5-VL-28B-A3B-PT",
-=======
-    "naver-clova-ix/donut-base-finetuned-docvqa",
->>>>>>> c9abb104
     "microsoft/Florence-2-base",
     "adept/fuyu-8b",
     "google/gemma-3-4b-it",
